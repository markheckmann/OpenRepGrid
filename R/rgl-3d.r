--- conflicted
+++ resolved
@@ -149,10 +149,6 @@
                           lef = 1.1, frame = 1, col.frame = grey(.6),
                           col.sphere = "black", alpha.sphere = .05, zoom = 1,
                           draw.xyz.axes = TRUE, ...) {
-<<<<<<< HEAD
-
-=======
->>>>>>> d7b51826
   if (!requireNamespace("rgl", quietly = TRUE)) {
     stop("The 'rgl' package is required to use OpenRepGrid's 3D features => please install 'rgl'.", call. = FALSE)
   }
